--- conflicted
+++ resolved
@@ -1,17 +1,7 @@
-<<<<<<< HEAD
-import {
-  IFileSystem,
-  IFileSystemStats,
-  CallbackFnVoid,
-  IBaseFileSystemSyncActions,
-  ReadFileOptions,
-  IBaseFileSystemCallbackActions,
-  CallbackFn,
-} from '@file-services/types';
-=======
 import type { IFileSystem, IFileSystemStats, CallbackFnVoid } from '@file-services/types';
->>>>>>> bc5f5243
 import { createFileSystem } from '@file-services/utils';
+import { CallbackFn, ReadFileOptions } from '../../types/src/common-fs-types';
+import { IBaseFileSystemCallbackActions } from '../../types/src/base-api-async';
 
 const identity = (val: string) => val;
 const toLowerCase = (val: string) => val.toLowerCase();
@@ -40,15 +30,7 @@
 
 export function createCachedFs(fs: IFileSystem): ICachedFileSystem {
   const getCanonicalPath = fs.caseSensitive ? identity : toLowerCase;
-<<<<<<< HEAD
   const contentCache = new Map<string, Buffer | string>();
-  const statsCache = new Map<string, ISuccessCacheResult | IFailureCacheResult>();
-  const { promises } = fs;
-  const invalidateAbsolute = (absolutePath: string) => {
-    const absoluteCanonicalPath = getCanonicalPath(absolutePath);
-    contentCache.delete(absoluteCanonicalPath);
-    statsCache.delete(absoluteCanonicalPath);
-=======
   const statsCache = new Map<string, ISuccessCacheResult<IFileSystemStats> | IFailureCacheResult>();
   const realpathCache = new Map<string, string>();
   const { promises } = fs;
@@ -56,7 +38,6 @@
     const cachePath = getCanonicalPath(absolutePath);
     realpathCache.delete(cachePath);
     statsCache.delete(cachePath);
->>>>>>> bc5f5243
   };
 
   return {
