--- conflicted
+++ resolved
@@ -78,10 +78,6 @@
             await mkdir(testDirectoryPath);
         });
 
-<<<<<<< HEAD
-        // fails on Mac. should be investigated. possibly node/libuv bug.
-=======
->>>>>>> ecfe47e7
         it('fires a watch event when a watched directory is removed', async () => {
             await watchService.watchPath(tempDir.path);
 
