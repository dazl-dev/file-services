--- conflicted
+++ resolved
@@ -61,7 +61,7 @@
   const root: IFsMemDirectoryNode = createMemDirectory('memory-fs-root');
   const pathListeners = new SetMultiMap<string, WatchEventListener>();
   const globalListeners = new Set<WatchEventListener>();
-  const nodeMap = new Map<string, IFsMemFileNode | IFsMemDirectoryNode | undefined>();
+  const nodeMap = new Map<string, IFsMemNodeType | undefined>();
   nodeMap.set(posixPath.sep, root);
 
   let workingDirectoryPath: string = posixPath.sep;
@@ -130,14 +130,12 @@
 
   function readFileSync(filePath: string, _options: { encoding: 'utf8' }): string {
     const resolvedPath = resolvePath(filePath);
-    const fileNode = nodeMap.get(resolvedPath);
+    const { node: fileNode } = getRealNode(resolvedPath);
 
     if (!fileNode) {
       throw createFsError(resolvedPath, FsErrorCodes.NO_FILE, 'ENOENT');
     } else if (fileNode.type === 'dir') {
       throw createFsError(resolvedPath, FsErrorCodes.PATH_IS_DIRECTORY, 'EISDIR');
-    } else if (fileNode.type === 'symlink') {
-      return readlinkSync(fileNode.path);
     }
 
     return fileNode.contents;
@@ -145,27 +143,23 @@
 
   function symlinkSync(target: string, path: string) {
     const resolvedTarget = resolvePath(target);
-    const node = getNode(target);
-
-    if (!node) {
+
+    if (!nodeMap.get(resolvedTarget)) {
       throw createFsError(resolvedTarget, FsErrorCodes.NO_FILE, 'ENOENT');
     }
 
     const resolvedPath = resolvePath(path);
-    if (getNode(resolvedPath)) {
+    if (nodeMap.get(resolvedPath)) {
       throw createFsError(resolvedPath, FsErrorCodes.PATH_ALREADY_EXISTS, 'EEXIST');
     }
 
     const parentPath = posixPath.dirname(path);
-    const parentNode = getNode(parentPath);
+    const { node: parentNode } = getRealNode(parentPath);
     if (!parentNode) {
       throw createFsError(parentPath, FsErrorCodes.NO_FILE, 'EEXIST');
     }
     if (parentNode.type === 'file') {
       throw createFsError(parentPath, FsErrorCodes.PATH_IS_FILE, 'EISDIR');
-    } else if (parentNode.type === 'symlink') {
-      /** not possible to get here, since we "follow links" */
-      throw createFsError(parentPath, FsErrorCodes.PATH_IS_SYMBOLIC_LINK, 'EISDIR');
     }
 
     const currentDate = new Date(Date.now());
@@ -178,19 +172,18 @@
       name: fileName,
     };
 
+    nodeMap.set(resolvedPath, symbolNode);
     parentNode.contents.set(fileName, symbolNode);
   }
 
   function readlinkSync(filePath: string): string {
     const resolvedPath = resolvePath(filePath);
-    const fileNode = getNode(resolvedPath);
+    const { node: fileNode } = getRealNode(resolvedPath);
 
     if (!fileNode) {
       throw createFsError(resolvedPath, FsErrorCodes.NO_FILE, 'ENOENT');
     } else if (fileNode.type === 'dir') {
       throw createFsError(resolvedPath, FsErrorCodes.PATH_IS_DIRECTORY, 'EISDIR');
-    } else if (fileNode.type === 'symlink') {
-      return readlinkSync(fileNode.path);
     }
 
     return fileNode.contents;
@@ -202,7 +195,7 @@
     }
 
     const resolvedPath = resolvePath(filePath);
-    const existingNode = nodeMap.get(resolvedPath);
+    const { node: existingNode } = getRealNode(resolvedPath);
     if (existingNode) {
       if (existingNode.type === 'dir') {
         throw createFsError(resolvedPath, FsErrorCodes.PATH_IS_DIRECTORY, 'EISDIR');
@@ -269,15 +262,12 @@
     options?: { encoding?: BufferEncoding | null; withFileTypes?: boolean } | BufferEncoding | null
   ): string[] | IDirectoryEntry[] {
     const resolvedPath = resolvePath(directoryPath);
-    const directoryNode = nodeMap.get(resolvedPath);
+    const { node: directoryNode } = getRealNode(resolvedPath);
 
     if (!directoryNode) {
       throw createFsError(resolvedPath, FsErrorCodes.NO_DIRECTORY, 'ENOENT');
     } else if (directoryNode.type === 'file') {
       throw createFsError(resolvedPath, FsErrorCodes.PATH_IS_FILE, 'ENOTDIR');
-    } else if (directoryNode.type === 'symlink') {
-      /** this option is not possible because getNode was called with followSymlinks = true */
-      throw createFsError(resolvedPath, FsErrorCodes.PATH_IS_SYMBOLIC_LINK, 'ENOTDIR');
     }
     const childNodes = Array.from(directoryNode.contents.values());
 
@@ -354,6 +344,20 @@
 
   function statSync(nodePath: string): IFileSystemStats {
     const resolvedPath = resolvePath(nodePath);
+    const { node } = getRealNode(resolvedPath);
+    if (!node) {
+      throw createFsError(resolvedPath, FsErrorCodes.NO_FILE_OR_DIRECTORY, 'ENOENT');
+    }
+    const { birthtime, mtime } = node;
+    const isFile = node.type === 'file' ? returnsTrue : returnsFalse;
+    const isDirectory = node.type === 'dir' ? returnsTrue : returnsFalse;
+    const isSymbolicLink = returnsFalse;
+
+    return { isFile, isDirectory, isSymbolicLink, birthtime, mtime };
+  }
+
+  function lstatSync(nodePath: string): IFileSystemStats {
+    const resolvedPath = resolvePath(nodePath);
     const node = nodeMap.get(resolvedPath);
     if (!node) {
       throw createFsError(resolvedPath, FsErrorCodes.NO_FILE_OR_DIRECTORY, 'ENOENT');
@@ -366,45 +370,63 @@
     return { isFile, isDirectory, isSymbolicLink, birthtime, mtime };
   }
 
-  function lstatSync(nodePath: string): IFileSystemStats {
+  function realpathSync(nodePath: string): string {
     const resolvedPath = resolvePath(nodePath);
-    const node = getNode(resolvedPath, false);
+    const { path, node } = getRealNode(resolvedPath);
     if (!node) {
       throw createFsError(resolvedPath, FsErrorCodes.NO_FILE_OR_DIRECTORY, 'ENOENT');
     }
-    const { birthtime, mtime } = node;
-    const isFile = node.type === 'file' ? returnsTrue : returnsFalse;
-    const isDirectory = node.type === 'dir' ? returnsTrue : returnsFalse;
-    const isSymbolicLink = node.type === 'symlink' ? returnsTrue : returnsFalse;
-
-    return { isFile, isDirectory, isSymbolicLink, birthtime, mtime };
-  }
-
-  function realpathSync(nodePath: string): string {
-    const resolvedPath = resolvePath(nodePath);
-<<<<<<< HEAD
-    const node = getNode(resolvedPath, false);
-=======
-    const node = nodeMap.get(resolvedPath);
->>>>>>> 65a54e11
-    if (!node) {
-      throw createFsError(resolvedPath, FsErrorCodes.NO_FILE_OR_DIRECTORY, 'ENOENT');
-    }
-
-    if (node.type === 'symlink') {
-      const { path } = getRealNode(node);
-      return path;
-    }
-    return resolvedPath;
-  }
-
-  function getRealNode(node: IFsMemSymlinkNode): { node: IFsMemDirectoryNode | IFsMemFileNode | null; path: string } {
-    const resolvedLink = getNode(node.path);
-    if (resolvedLink?.type === 'symlink') {
-      return getRealNode(resolvedLink);
-    }
-
-    return { node: resolvedLink as IFsMemDirectoryNode | IFsMemFileNode | null, path: node.path };
+
+    return path;
+  }
+
+  function getRealNode(path: string): { node: IFsMemDirectoryNode | IFsMemFileNode | undefined; path: string } {
+    const resolvedLink = nodeMap.get(path);
+    if (!resolvedLink || resolvedLink.type === 'symlink') {
+      return getLinkedNode(resolvedLink?.path ?? path);
+    }
+
+    return { node: resolvedLink as IFsMemDirectoryNode | IFsMemFileNode | undefined, path };
+  }
+
+  function getLinkedNode(path: string) {
+    const pathsStack: string[] = [];
+    for (const [nodePath, basename] of traverseFileUp(path)) {
+      const node = nodeMap.get(nodePath);
+      if (node) {
+        if (node.type === 'symlink') {
+          const { node: realNode, path: realNodePath } = getRealNode(nodePath);
+          if (!realNode) {
+            throw createFsError(path, FsErrorCodes.NO_FILE_OR_DIRECTORY, 'ENOENT');
+          }
+          return getNode(realNode, realNodePath, pathsStack);
+        }
+        return getNode(node, nodePath, pathsStack);
+      } else {
+        pathsStack.push(basename);
+      }
+    }
+    throw createFsError(path, FsErrorCodes.NO_FILE_OR_DIRECTORY, 'ENOENT');
+  }
+
+  function getNode(node: IFsMemDirectoryNode | IFsMemFileNode | undefined, path: string, visitedPaths: string[]) {
+    if (node?.type === 'file') {
+      if (visitedPaths.length) {
+        throw createFsError(path, FsErrorCodes.PATH_IS_FILE, 'ENOTDIR');
+      }
+      return { node, path };
+    }
+    const resolvedPath = posixPath.join(path, ...visitedPaths);
+    return { node: nodeMap.get(resolvedPath) as IFsMemDirectoryNode | IFsMemFileNode | undefined, path: resolvedPath };
+  }
+
+  function* traverseFileUp(path: string) {
+    while (path !== root.name) {
+      const basename = posixPath.basename(path);
+      yield [path, basename];
+      const dir = posixPath.dirname(path);
+      path = dir;
+    }
   }
 
   function renameSync(sourcePath: string, destinationPath: string): void {
@@ -512,34 +534,6 @@
     emitWatchEvent({ path: resolvedDestinationPath, stats: createStatsFromNode(newFileNode) });
   }
 
-<<<<<<< HEAD
-  function getNode(resolvedPath: string, followSymlinks = true): IFsMemNodeType | null {
-    const splitPath = resolvedPath.split(posixPath.sep);
-
-    return splitPath.reduce((fsNode: IFsMemNodeType | null, depthName: string) => {
-      if (depthName === '') {
-        if (fsNode?.type === 'symlink' && followSymlinks) {
-          return getRealNode(fsNode).node;
-        }
-        return fsNode;
-      }
-
-      if (fsNode?.type === 'dir') {
-        const node = fsNode.contents.get(depthName.toLowerCase()) as IFsMemNodeType | null;
-        if (node?.type === 'symlink' && followSymlinks) {
-          return getRealNode(node).node;
-        }
-        return node;
-      } else if (fsNode?.type === 'symlink' && followSymlinks) {
-        return getRealNode(fsNode).node;
-      }
-
-      return null;
-    }, root);
-  }
-
-=======
->>>>>>> 65a54e11
   function emitWatchEvent(watchEvent: IWatchEvent): void {
     for (const listener of globalListeners) {
       listener(watchEvent);
